--- conflicted
+++ resolved
@@ -39,15 +39,10 @@
 - Republish pagination views if you have previously published them.
 - Can no longer access `$page` directly -> `$paginators['page']` or `getPage()`
 
-<<<<<<< HEAD
+## Remove wire:click.prefetch
+
 ## Localization
 Livewire 2 included support for a locale prefix.
-=======
-## Remove wire:click.prefetch
-
-## Localisation
-In version 2 there was support for a locale prefix.
->>>>>>> 7708ded6
 
 In Livewire 3 this automatic prefix has been removed. Instead, you will need to add a custom Livewire update route to your `routes/web.php` file inside your route group that applies localization.
 
