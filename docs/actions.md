Livewire actions are methods on your components that can be triggered by frontend interactions like clicking a button or submitting a form. They provide the developer experience of being able to call a PHP method directly from the browser, which allows you to focus more on the logic of your application and not get bogged down with boilerplate code.

Let's take a look at a basic example of calling a `save` action in a `CreatePost` component:

```php
<?php

namespace App\Http\Livewire;

use Livewire\Component;
use App\Models\Post;

class CreatePost extends Component
{
	public $title = '';

    public $content = '';

    public function save()
    {
		Post::create([
			'title' => $this->title,
			'content' => $this->content,
		]);

		return redirect()->to('/posts');
    }

    public function render()
    {
        return view('livewire.create-post');
    }
}
```

```html
<form wire:submit="save"> <!-- [tl! highlight] -->
	<input type="text" wire:model="title">

	<textarea wire:model="content"></textarea>

	<button type="submit">Save</button>
</form>
```

In the above example, when a user submits the form by clicking "Save", `wire:submit` picks up the `submit` event and calls the `save` action on the server.

In essence, Actions are a way to easily map user interactions to server-side functionality without the hassle of submitting and handling AJAX requests manually.

## Event Listeners

Livewire supports a variety of event listeners that allow you to respond to various types of user interaction. Below is a table of common events to listen for:

| Listener        | Description                               |
|-----------------|-------------------------------------------|
| `wire:click`    | Triggered when an element is clicked      |
| `wire:submit`   | Triggered when a form is submitted        |
| `wire:keydown`  | Triggered when a key is pressed down      |
| `wire:mouseenter`| Triggered when the mouse enters an element |

Because the event name after `wire:` can be anything, Livewire supports any browser event you might need to listen for. For example, to listen for a more niche event like `transitionend`, you can use `wire:transitionend`.

### Listening for specific keys

You can use one of the convenient aliases Livewire provides to narrow down key press event listeners to a specific key or combination of keys.

For example, to perform a search when a user hits `Enter` after typing into a search box, you can use `wire:keydown.enter`:

```html
<input wire:model="query" wire:keydown.enter="searchPosts">
```

You can chain more key aliases after the first to listen for combinations of keys. For example, if you wanted to listen for the `Enter` key but only while the `Shift` key is held down, you would write the following:

```html
<input wire:keydown.shift.enter="...">
```

Below is a list of all the available key modifiers:

| Modifier      | Key                          |
|---------------|------------------------------|
| `.shift`      | Shift                        |
| `.enter`      | Enter                        |
| `.space`      | Space                        |
| `.ctrl`       | Ctrl                         |
| `.cmd`        | Cmd                          |
| `.meta`       | Cmd on Mac, Windows key on Windows |
| `.alt`        | Alt                          |
| `.up`         | Up arrow                     |
| `.down`       | Down arrow                   |
| `.left`       | Left arrow                   |
| `.right`      | Right arrow                  |
| `.escape`     | Escape                       |
| `.tab`        | Tab                          |
| `.caps-lock`  | Caps Lock                    |
| `.equal`      | Equal, `=`                   |
| `.period`     | Period, `.`                  |
| `.slash`      | Forward Slash, `/`           |

### Event handler modifiers

Livewire also ships with helpful modifiers to make common event-handling tasks trivial.

For example, if you need to call `event.preventDefault()` from inside an event listener, you can suffix the event name with `.prevent`:

```html
<input wire:keydown.prevent="...">
```

Here is a full list of all the available event listener modifiers and their functions:

| Modifier         | Key                                                     |
|------------------|---------------------------------------------------------|
| `.prevent`       | Equivalent of calling `.preventDefault()`               |
| `.stop`          | Equivalent of calling `.stopPropagation()`              |
| `.window`        | Listens for event on the `window` object                 |
| `.outside`       | Only listens for clicks "outside" the element            |
| `.document`      | Listens for events on the `document` object              |
| `.once`          | Ensures the listener is only called once                 |
| `.debounce`      | Debounce the handler by 250ms as a default               |
| `.debounce.100ms`| Debounce the handler for a specific amount of time       |
| `.throttle`      | Throttle the handler to being called every 250ms at minimum |
| `.throttle.100ms`| Throttle the handler at a custom duration                |
| `.self`          | Only call listener if event originated on this element, not children |
| `.camel`         | Converts event name to camel case (`wire:custom-event` -> "customEvent") |
| `.dot`           | Converts event name to dot notation (`wire:custom-event` -> "custom.event") |
| `.passive`       | `wire:touchstart.passive` won't block scroll performance |
| `.capture`       | Listen for event in the "capturing" phase                 |

Because `wire:` uses Alpine's `x-on` under the hood, these modifiers are made available to you by AlpineJS. For more context on when you should use these modifiers, you can [visit the AlpineJS Events documentation](https://alpinejs.dev/essentials/events).

### Handling third-party events

<<<<<<< HEAD
For example, let's say you're using the [Trix](https://trix-editor.org/) rich text editor in your project, and you want to listen for the `trix-change` event to capture the editor's content. You can do this using the `wire:trix-change` directive:
=======
Livewire also supports listening for custom events fired by third-party libraries.
>>>>>>> 5f08f361

For example, let's say you're using the [Trix](https://trix-editor.org/) rich text editor in your project, and you want to listen for the `trix-change` event to capture the editor's content. You can do this using the `wire:trix-change` directive.

```html
<form wire:submit="save">
	<!-- ... -->

    <trix-editor
	    wire:trix-change="setPostContent($event.target.value)"
	></trix-editor>

	<!-- ... -->
</form>
```

In this example, the `setPostContent` action is called whenever the `trix-change` event is triggered, updating the `content` property in the Livewire component with the current value of the Trix editor.

> [!info] You can access the event object using `$event`
> Notice that from event handlers in Livewire, you can access the event object through `$event`. This is useful for referencing any event information you may need to. For example, you can access the element that triggered the event via `$event.target`.

> [!warning]
> The above demo code for the Trix editor is incomplete and only useful as a demonstration of event listeners. If used verbatim, a network request would be fired on every single key stroke. A more performant implementation would be:
> 
> ```html
> <trix-editor
>    x-on:trix-change="$wire.content = $event.target.value"
>></trix-editor>
> ```

### Listening for dispatched custom events

If you dispatch custom events from AlpineJS inside your application, you can also listen for those using Livewire, for example:

```html
<div wire:custom-event="...">

	<!-- Deeply nested within this component: -->
	<button x-on:click="$dispatch('custom-event')">...</button>

</div>
```

In the above example, when the button is clicked, the `custom-event` event is dispatched and bubbles up to the root of the Livewire component, where `wire:custom-event` catches it, and the action is called.

If you want to listen for an event dispatched somewhere else in your application, you will need to wait instead for the event to bubble up to the `window` object and listen for it there. Fortunately, Livewire makes this easy by allowing you to add a simple `.window` modifier to any event listener:

```html
<div wire:custom-event.window="...">
	<!-- ... -->
</div>

<!-- Dispatched somewhere on the page outside the component: -->
<button x-on:click="$dispatch('custom-event')">...</button>
```

### Disabling inputs while a form is being submitted

Consider the `CreatePost` example from before:

```html
<form wire:submit="save">
	<input wire:model="title">

	<textarea wire:model="content"></textarea>

	<button type="submit">Save</button>
</form>
```

When a user clicks "Save", a network request is sent to the server to call the `save` action in the Livewire component.

Let's say, for example, that a user is filling out this form on a slow internet connection. They click "Save", and nothing happens initially because the network request takes longer. They might wonder if the submission failed and attempt to click the "Save" button again while the first request is still out.

In this case, there would be TWO requests for the same action out at the same time.

To prevent this scenario, Livewire automatically disables the submit button and all form inputs inside the `<form>` element while a `wire:submit` action is being processed. This ensures that a form isn't submitted twice accidentally.

To further lessen the confusion for users on slower connections, it is often helpful to show some loading indicator, whether a subtle background color change, or an SVG animation.

Livewire provides a `wire:loading` directive that makes it trivial to show and hide loading indicators anywhere on a page. Here's a short example of using `wire:loading` to show a loading message below the "Save" button:

```html
<form wire:submit="save">
	<textarea wire:submit="content"></textarea>

	<button type="submit">Save</button>

	<span wire:loading>Saving...</span> <!-- [tl! highlight] -->
</form>
```

`wire:loading` is a powerful feature capable of much more than the above snippet. [Check out the full documentation on it for more info](/docs/loading).

## Passing Parameters

Livewire allows you to pass parameters from your Blade template to the actions in your component. This enables you to pass additional data or state from the frontend when an action is called.

For example, let's say you have a `ShowPosts` component that allows users to delete a post. You can pass the post's ID as a parameter to the `delete()` action in your Livewire component to fetch the relevant post and delete it from the database:

```php
<?php

namespace App\Http\Livewire;

use Livewire\Component;
use App\Models\Post;

class ShowPosts extends Component
{
    public function delete($id)
    {
		$post = Post::findOrFail($id);

		Auth::user()->can('update', $post);

		$post->delete();
    }

    public function render()
    {
        return view('livewire.show-posts', [
			'posts' => Auth::user()->posts,
        ]);
    }
}
```

```html
<div>
	@foreach ($posts as $post)
		<div>
			<h1>{{ $post->title }}</h1>
			<span>{{ $post->content }}</span>

			<button wire:click="delete({{ $post->id }})">Delete</button> <!-- [tl! highlight] -->
		</div>
	@endforeach
</div>
```

As you can see, for a post with an ID of 2, the "Delete" button in the above Blade template will render in the browser as:

```html
<button wire:click="delete(2)">Delete</button>
```

When this button is clicked, the `delete()` method will be called, and `$id` will be passed in with a value of "2".

> [!warning] Don't trust action parameters
> Action parameters should be treated as any form of user input, meaning they should not be trusted. Be sure to authorize ownership of an entity before updating it in the database.
> 
> For more information, visit the section on [security concerns and best practices](/docs/actions#security-concerns).


As an added convenience, you can also take advantage of the same mechanism behind [route model binding](/docs/components#using-route-model-binding) to avoid looking up a model by ID. Instead, you can type-hint a parameter with a model class, and the appropriate model will automatically be retrieved from the database and passed to the action instead of the ID:

```php
<?php

namespace App\Http\Livewire;

use Livewire\Component;
use App\Models\Post;

class ShowPosts extends Component
{
    public function delete(Post $post) // [tl! highlight]
    {
		Auth::user()->can('update', $post);

		$post->delete();
    }

    public function render()
    {
        return view('livewire.show-posts', [
			'posts' => Auth::user()->posts,
        ]);
    }
}
```

## Dependency injection

You can take advantage of [Laravel's dependency injection](https://laravel.com/docs/10.x/controllers#dependency-injection-and-controllers) system by type-hinting parameters to be resolved out of the container just like you would in a normal controller method:

```php
<?php

namespace App\Http\Livewire;

use Livewire\Component;
use App\Repositories\PostRepository;

class ShowPosts extends Component
{
    public function delete(PostRepository $posts, $postId) // [tl! highlight]
    {
		$posts->deletePost($postId);
    }

    public function render()
    {
        return view('livewire.show-posts', [
			'posts' => Auth::user()->posts,
        ]);
    }
}
```

```html
<div>
	@foreach ($posts as $post)
		<div>
			<h1>{{ $post->title }}</h1>
			<span>{{ $post->content }}</span>

			<button wire:click="delete({{ $post->id }})">Delete</button> <!-- [tl! highlight] -->
		</div>
	@endforeach
</div>
```

In this example, the `delete` method receives an instance of `PostRepository` resolved from [Laravel's service container](https://laravel.com/docs/10.x/container#main-content) before receiving the passed in `$postId` parameter after.

## Calling actions from Alpine

Livewire integrates seamlessly with [AlpineJS](https://alpinejs.dev/). In fact, under the hood, every Livewire component is also an AlpineJS component. This means you can take full advantage of AlpineJS within your components to add interactivity better suited to the client side.

To make this pairing even more powerful, Livewire exposes a magic object called `$wire` to Alpine that can be treated as a JavaScript representation of your PHP component. In addition to [accessing and mutating public properties on `$wire`](/docs/properties#accessing-properties-from-javascript), you can call methods directly on it, and the PHP method will be called in the backend.

For example:

```html
<button x-on:click="$wire.save()">Save Post</button>
```

As you can see above, we are calling `$wire.save()` from an Alpine event listener. In this case, you would probably use `wire:click="save"`, but as you can imagine, there are many places where it's helpful to call actions from Alpine.

For example, here's a more complex scenario where you might use Alpine's [`x-intersect`](https://alpinejs.dev/plugins/intersect) utility to trigger a Livewire action called `incrementViewCount()` when a certain element is visible on the page:

```html
<div x-intersect="$wire.incrementViewCount()">...</div>
```


### Passing parameters

Any parameters you pass to the `$wire` method will also be passed into the PHP class method.

For example, consider the following Livewire action:

```php
public function addTodo($todo)
{
    $this->todos[] = $todo;
}
```

You can call it directly from Alpine inside your Livewire component's Blade template like so:

```html
<div x-data="{ todo: '' }">
    <input type="text" wire:model="todo">

    <button x-on:click="$wire.addTodo(todo)">Add Todo</button>
</div>
```

If a user had typed in "Take out the trash", when they press the "Add Todo" button, the `addTodo()` method will be triggered with the `$todo` paramter value being "Take out the trash".

### Receiving return values

For even more power, this method is an `async` JavaScript method that returns a promise while the network request is processing. When the server response is received, the promise resolves with any value you returned from the method in PHP.

This gives you the convenience of calling a JavaScript method, with the power of the server side behind it.

For example, assume a Livewire component has the following action:

```php
use App\Models\Post;

public function getPostCount()
{
	return Post::count();
}
```

You could now call it and receive the actual returned value using `$wire`:

```html
<span x-text="await $wire.getPostCount()"></span>
```

Now, if the `getPostCount` method returns "10", the `<span>` tag will also contain "10".

Alpine knowledge is not required when using Livewire, however, it's an extremely powerful tool, and knowing it is well worth your time.

## Livewire's "hybrid" JavaScript functions

Sometimes there are actions in your component that don't need to communicate with the server and can be better written in JavaScript.

In these cases, rather than writing them inside your Blade template or somewhere else, you can return the JavaScript function as a string directly inside your PHP class, and by marking the method with the `#[JS]` attribute, it will be callable from the frontend.

For example:

```php
<?php

namespace App\Http\Livewire;

use Livewire\Component;
use App\Models\Post;

class SearchPosts extends Component
{
	public $query = '';

    #[JS] // [tl! highlight:6]
    public function reset()
    {
        return <<<JS
			this.query = '';
        JS;
    }

    public function render()
    {
        return view('livewire.search-posts', [
			'posts' => Post::whereTitle($this->query)->get(),
        ]);
    }
}
```

```html
<div>
	<input wire:model.live="query">

	<button wire:click="reset">Reset Search</button> <!-- [tl! highlight] -->

	@foreach ($posts as $post)
		<!-- ... -->
	@enforeach
</div>
```

In the above example, when the "Reset Search" button is pressed, the text input will be cleared without sending a single request to the server.

## Magic actions

Livewire provides a set of "magic" actions that allow you to perform common tasks in your components without defining custom methods. These magic actions can be used directly in your Blade templates inside event listeners.

### `$parent`

The `$parent` magic variable allows you to access parent component properties and call parent component actions from a child component.

```html
<button wire:click="$parent.removePost({{ $post->id }})">Remove</button>
```

In the above example, if a parent component has a `removePost` action, a child can call it directly from its Blade template using `$parent.removePost()`.

### `$set`

The `$set` magic action allows you to update a property in your Livewire component directly from the Blade template. To use `$set`, specify the property you want to update and the new value as arguments.

```html
<button wire:click="$set('query', '')">Reset Search</button>
```

In this example, when the button is clicked, a network request is sent, setting the `$query` property in the component to `''`.

### `$refresh`

The `$refresh` action triggers a re-render of your Livewire component. This can be useful when updating the component's view without changing any property values.

```html
<button wire:click="$refresh">Refresh</button>
```

When the button is clicked, the component will re-render, allowing you to see the latest changes in the view.

### `$toggle`

The `$toggle` magic is used to toggle the value of a boolean property in your Livewire component.

```html
<button wire:click="$toggle('sortAsc')">
	Sort {{ $sortAsc ? 'Descending' : 'Ascending' }}
</button>
```

In this example, when the button is clicked, the `sortAsc` property in the component will toggle between `true` and `false`.

### `$emit`

The `$emit` magic allows you to emit a Livewire event purely from the browser. Here's an example of a button that, when clicked, will emit the `post-deleted` event:

```html
<button type="submit" wire:click="$emit('post-deleted')">Delete Post</button>
```

### `$event`

The `$event` magic variable is available for use within event listeners like `wire:click`. It gives you access to the actual JavaScript event that was triggered, allowing you to reference the triggering element and other relevant information.

```html
<input type="text" wire:keydown.enter="search($event.target.value)">
```

When the enter key is pressed while a user is typing in the input above, the contents of the input will be passed as a parameter to the `search()` action.

### Using magic actions from Alpine

You can also call magic actions from AlpineJS using the `$wire` object. For example, here's how you would call the `$refresh` magic action:

```html
<button x-on:click="$wire.$refresh()">Refresh</button>
```

## Skipping re-renders

Sometimes there might be an action in your component with no side effects that would change the rendered Blade template when it's called. If so, you can skip the `render` portion of Livewire's lifecycle by adding the `#[SkipRender]` attribute above that action method.

To demonstrate, here's an example `ShowPost` component that after a user has scrolled to the bottom of the post, a "view count" is logged:

```php
<?php

namespace App\Http\Livewire;

use Livewire\Component;
use App\Models\Post;

class ShowPost extends Component
{
	Post $post;

	public function mount(Post $post)
	{
		$this->post = $post;
	}

	#[SkipRender] // [tl! highlight]
	public function incrementViewCount()
	{
		$this->post->incrementViewCount();
	}

	public function render()
	{
		return view('livewire.show-post');
	}
}
```

```html
<div>
	<h1>{{ $post->title }}</h1>
	<p>{{ $post->content }}</p>

	<div x-intersect="$wire.incrementViewCount()"></div>
</div>
```

This example uses [`x-intersect`](https://alpinejs.dev/plugins/intersect), an Alpine utility that calls the expression when the element enters the viewport (typically used to detect when a user scrolls to an element further down the page).

As you can see, when a user scrolls to the bottom, `incrementViewCount` is called, and because `#[SkipRender]` was added, the view is logged, but the template doesn't re-render and no part of the page is affected.

You can also call the `$this->skipRender()` method directly if you prefer that syntax or if you want to skip rendering conditionally:

```php
<?php

namespace App\Http\Livewire;

use Livewire\Component;
use App\Models\Post;

class ShowPost extends Component
{
	Post $post;

	public function mount(Post $post)
	{
		$this->post = $post;
	}

	public function incrementViewCount()
	{
		$this->post->incrementViewCount();

		$this->skipRender(); // [tl! highlight]
	}

	public function render()
	{
		return view('livewire.show-post');
	}
}
```

## Security Concerns

Remember that any public method in your Livewire component can be called from the client side. Even without something like `wire:click`  associated with it, users can still trigger it from the browser's DevTools.

<<<<<<< HEAD
Below are three examples of easy to miss vulnerabilities in Livewire components. Each will show the vulnerable component first, and the secure component after. As an exercise, you may want to try spotting the vulnerabilities in the first, yourself, before viewing the solution after.
=======
Below are three examples of easy-to-miss vulnerabilities in Livewire components. Each will show the vulnerable component first and the secure component after. As an exercise, try spotting the vulnerabilities in the first, before viewing the solution after.
>>>>>>> 5f08f361

If you are having difficulty spotting the vulnerabilities and that makes you concerned about your ability to keep your own apps secure, remember all these vulnerabilities apply to standard web applications that use requests and controllers. If you use a component method as a proxy for a controller method, and its parameters as a proxy for request input, you should be able to apply your existing application security knowledge to your Livewire code.

### Always authorize action parameters

Just like controller request input, it's imperative to authorize action parameters as users can pass any parameters they want.

The following is a `ShowPosts` component where users can view all their posts on one page. They can delete any post they'd like using one of the post's "Delete" button.

Here is a vulnerable version of component:

```php
<?php

namespace App\Http\Livewire;

use Livewire\Component;
use App\Models\Post;

class ShowPosts extends Component
{
    public function delete($id)
    {
		$post = Post::find($id);

		$post->delete();
    }

	public function render()
	{
		return view('livewire.show-posts', [
			'posts' => Auth::user()->posts,
		]);
	}
}
```

```html
<div>
	@foreach ($posts as $post)
		<div>
			<h1>{{ $post->title }}</h1>	
			<span>{{ $post->content }}</span>	
	
			<button wire:click="delete({{ $post->id }})">Delete</button>
		</div>
	@endforeach
</div>
```

<<<<<<< HEAD
Keep in mind that a malicious user can call `delete` directly from a JavaScript console and pass in any parameters they'd like. This means that a user viewing one of their own posts, can delete another users post by passing the un-owned post id to `delete()`.
=======
Remember that a malicious user can call `delete` directly from a JavaScript console and pass in any parameters they'd like. This means that a user viewing one of their posts can delete another user's post by passing the un-owned post id to `delete()`.
>>>>>>> 5f08f361

To protected against this, we need to authorize that the user owns the post about to be deleted:

```php
<?php

namespace App\Http\Livewire;

use Livewire\Component;
use App\Models\Post;

class ShowPosts extends Component
{
    public function delete($id)
    {
		$post = Post::find($id);

		if (! Auth::user()->can('update', $post)) { // [tl! highlight:2]
			abort(403);	
		}

		$post->delete();
    }

	public function render()
	{
		return view('livewire.show-posts', [
			'posts' => Auth::user()->posts,
		]);
	}
}
```

### Always authorize server-side

Like with standard Laravel controllers, Livewire actions can be called from any user, even if there isn't an affordance in the UI.

Consider the following `BrowsePosts` component where any user can view all the posts in the application, but only administrators can delete a post:

```php
<?php

namespace App\Http\Livewire;

use Livewire\Component;
use App\Models\Post;

class BrowsePosts extends Component
{
    public function deletePost($id)
    {
		$post = Post::find($id);

		$post->delete();
    }

	public function render()
	{
		return view('livewire.browse-posts', [
			'posts' => Post::all(),
		]);
	}
}
```

```html
<div>
	@foreach ($posts as $post)
		<div>
			<h1>{{ $post->title }}</h1>	
			<span>{{ $post->content }}</span>	
	
			@if (Auth::user()->isAdmin())
				<button wire:click="deletePost({{ $post->id }})">Delete</button>
			@endif
		</div>
	@endforeach
</div>
```

As you can see, only administrators can see the "Delete" button; however, any user can call `deletePost()` on the component from the browser's DevTools console.

To patch this hole, we need to also authorize the action on the server like so:

```php
<?php

namespace App\Http\Livewire;

use Livewire\Component;
use App\Models\Post;

class BrowsePosts extends Component
{
    public function deletePost($id)
    {
		if (! Auth::user()->isAdmin) { // [tl! highlight:2]
			abort(403);
		}

		$post = Post::find($id);

		$post->delete();
    }

	public function render()
	{
		return view('livewire.browse-posts', [
			'posts' => Post::all(),
		]);
	}
}
```

Now only administrators can ever delete a post from this component because only server-side authorization and validation can be trusted.

### Keep dangerous methods protected or private

Every public method inside your Livewire component is callable from the client. Even ones you haven't referenced inside a `wire:click` handler. To prevent a user from calling a method that isn't intended to be callable client-side, you should mark them as `protected` or `private`. By doing so, you restrict the visibility of that sensitive method to the component's class and its subclasses, ensuring they cannot be called from the client side.

Take the last `BrowsePosts` example, where users can view all posts in your application, but only administrators can delete one. In the [Always authorize server-side](/docs/actions#always-authorize-server-side) section, we made the action secure by adding server-side authorization. Now let's say we refactor the actual deletion of the post into a dedicated method like you might do to clean up your codebase in a more complex situation:

```php
<?php

namespace App\Http\Livewire;

use Livewire\Component;
use App\Models\Post;

class BrowsePosts extends Component
{
    public function deletePost($id)
    {
		if (! Auth::user()->isAdmin) {
			abort(403);
		}

		$this->delete($id); // [tl! highlight]
    }

	public function delete($postId)  // [tl! highlight:5]
	{
		$post = Post::find($postId);

		$post->delete();
	}

	public function render()
	{
		return view('livewire.browse-posts', [
			'posts' => Post::all(),
		]);
	}
}
```

```html
<div>
	@foreach ($posts as $post)
	<div>
		<h1>{{ $post->title }}</h1>	
		<span>{{ $post->content }}</span>	

		<button wire:click="deletePost({{ $post->id }})">Delete</button>
	</div>
	@endforeach
</div>
```

<<<<<<< HEAD
As you can see, we refactored the post deletion logic into a dedicated method called `delete()`. Even though this method isn't referenced anywhere in our template, if a user gained knowledge of its existence, because it's `public`, they would be able to call it from the browser's DevTools.
=======
As you can see, we refactored the post deletion logic into a dedicated method called `delete()`. Even though this method isn't referenced anywhere in our template, if a user gained knowledge of its existance, because it's `public`, they would be able to call it from the browser's DevTools.
>>>>>>> 5f08f361

To remedy this, we can mark the property as `protected` or `private`, and if a user tries to call it, they will receive an error:

```php
<?php

namespace App\Http\Livewire;

use Livewire\Component;
use App\Models\Post;

class BrowsePosts extends Component
{
    public function deletePost($id)
    {
		if (! Auth::user()->isAdmin) {
			abort(403);
		}

		$this->delete($id);
    }

	protected function delete($postId) // [tl! highlight]
	{
		$post = Post::find($postId);

		$post->delete();
	}

	public function render()
	{
		return view('livewire.browse-posts', [
			'posts' => Post::all(),
		]);
	}
}
```

## Applying middleware

By default, Livewire re-applies authentication and authorization middleware on subsequent requests applied on the initial page load request.

For example, if your component is loaded inside a route with the "auth" middleware and a user's session ends, when the user triggers an action, the "auth" middleware will be re-applied, and the user will receive an error.

If there are specific middleware that you'd like to apply to a specific action, you can do so with the `#[Middleware]` attribute. For example, if we wanted to apply a `LogPostCreation` middleware to an action, we could do it like so:

```php
<?php

namespace App\Http\Livewire;

use App\Http\Middleware\LogPostCreation;
use Livewire\Component;

class CreatePost extends Component
{
    public $title;

    public $content;

    #[Middleware(LogPostCreation::class)] // [tl! highlight]
    public function save()
    {
        // Create the post...
    }

	// ...
}
```

Now, the `LogPostCreation` middleware will be applied only to the `createPost` action, ensuring that the activity is only being logged when users create a new post.<|MERGE_RESOLUTION|>--- conflicted
+++ resolved
@@ -132,11 +132,7 @@
 
 ### Handling third-party events
 
-<<<<<<< HEAD
-For example, let's say you're using the [Trix](https://trix-editor.org/) rich text editor in your project, and you want to listen for the `trix-change` event to capture the editor's content. You can do this using the `wire:trix-change` directive:
-=======
 Livewire also supports listening for custom events fired by third-party libraries.
->>>>>>> 5f08f361
 
 For example, let's say you're using the [Trix](https://trix-editor.org/) rich text editor in your project, and you want to listen for the `trix-change` event to capture the editor's content. You can do this using the `wire:trix-change` directive.
 
@@ -406,7 +402,7 @@
 </div>
 ```
 
-If a user had typed in "Take out the trash", when they press the "Add Todo" button, the `addTodo()` method will be triggered with the `$todo` paramter value being "Take out the trash".
+If a user had typed in "Take out the trash", when they press the "Add Todo" button, the `addTodo()` method will be triggered with the `$todo` parameter value being "Take out the trash".
 
 ### Receiving return values
 
@@ -644,11 +640,7 @@
 
 Remember that any public method in your Livewire component can be called from the client side. Even without something like `wire:click`  associated with it, users can still trigger it from the browser's DevTools.
 
-<<<<<<< HEAD
-Below are three examples of easy to miss vulnerabilities in Livewire components. Each will show the vulnerable component first, and the secure component after. As an exercise, you may want to try spotting the vulnerabilities in the first, yourself, before viewing the solution after.
-=======
 Below are three examples of easy-to-miss vulnerabilities in Livewire components. Each will show the vulnerable component first and the secure component after. As an exercise, try spotting the vulnerabilities in the first, before viewing the solution after.
->>>>>>> 5f08f361
 
 If you are having difficulty spotting the vulnerabilities and that makes you concerned about your ability to keep your own apps secure, remember all these vulnerabilities apply to standard web applications that use requests and controllers. If you use a component method as a proxy for a controller method, and its parameters as a proxy for request input, you should be able to apply your existing application security knowledge to your Livewire code.
 
@@ -699,11 +691,7 @@
 </div>
 ```
 
-<<<<<<< HEAD
-Keep in mind that a malicious user can call `delete` directly from a JavaScript console and pass in any parameters they'd like. This means that a user viewing one of their own posts, can delete another users post by passing the un-owned post id to `delete()`.
-=======
 Remember that a malicious user can call `delete` directly from a JavaScript console and pass in any parameters they'd like. This means that a user viewing one of their posts can delete another user's post by passing the un-owned post id to `delete()`.
->>>>>>> 5f08f361
 
 To protected against this, we need to authorize that the user owns the post about to be deleted:
 
@@ -874,11 +862,7 @@
 </div>
 ```
 
-<<<<<<< HEAD
 As you can see, we refactored the post deletion logic into a dedicated method called `delete()`. Even though this method isn't referenced anywhere in our template, if a user gained knowledge of its existence, because it's `public`, they would be able to call it from the browser's DevTools.
-=======
-As you can see, we refactored the post deletion logic into a dedicated method called `delete()`. Even though this method isn't referenced anywhere in our template, if a user gained knowledge of its existance, because it's `public`, they would be able to call it from the browser's DevTools.
->>>>>>> 5f08f361
 
 To remedy this, we can mark the property as `protected` or `private`, and if a user tries to call it, they will receive an error:
 
