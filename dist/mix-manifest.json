{
<<<<<<< HEAD
    "/livewire.js": "/livewire.js?id=c7ea7445a1fe29931995"
=======
    "/livewire.js": "/livewire.js?id=36fd887f7a5aa1a75bf5"
>>>>>>> ce84f5f4
}<|MERGE_RESOLUTION|>--- conflicted
+++ resolved
@@ -1,7 +1,3 @@
 {
-<<<<<<< HEAD
-    "/livewire.js": "/livewire.js?id=c7ea7445a1fe29931995"
-=======
-    "/livewire.js": "/livewire.js?id=36fd887f7a5aa1a75bf5"
->>>>>>> ce84f5f4
+    "/livewire.js": "/livewire.js?id=85608bb75491ec34254a"
 }