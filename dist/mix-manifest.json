{
<<<<<<< HEAD
    "/livewire.js": "/livewire.js?id=e325786c70dfacd98db1"
=======
    "/livewire.js": "/livewire.js?id=c2d84b8910ece302fbfe"
>>>>>>> f3ec5b70
}<|MERGE_RESOLUTION|>--- conflicted
+++ resolved
@@ -1,7 +1,3 @@
 {
-<<<<<<< HEAD
-    "/livewire.js": "/livewire.js?id=e325786c70dfacd98db1"
-=======
     "/livewire.js": "/livewire.js?id=c2d84b8910ece302fbfe"
->>>>>>> f3ec5b70
 }