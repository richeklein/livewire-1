{
<<<<<<< HEAD
    "/livewire.js": "/livewire.js?id=6e4accfa17aec249e014"
=======
    "/livewire.js": "/livewire.js?id=e21774621afc85fe1711"
>>>>>>> 6a06c331
}<|MERGE_RESOLUTION|>--- conflicted
+++ resolved
@@ -1,7 +1,3 @@
 {
-<<<<<<< HEAD
-    "/livewire.js": "/livewire.js?id=6e4accfa17aec249e014"
-=======
-    "/livewire.js": "/livewire.js?id=e21774621afc85fe1711"
->>>>>>> 6a06c331
+    "/livewire.js": "/livewire.js?id=26540bdfe96ea7599635"
 }