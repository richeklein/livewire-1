--- conflicted
+++ resolved
@@ -4,11 +4,8 @@
 
 use Illuminate\Support\Str;
 use Illuminate\Support\Fluent;
-<<<<<<< HEAD
-=======
 use Illuminate\Foundation\Application;
 use Illuminate\Validation\ValidationException;
->>>>>>> 457f9021
 use Livewire\Testing\TestableLivewire;
 use Illuminate\Contracts\Auth\Authenticatable;
 use Laravel\Dusk\Browser;
@@ -118,21 +115,15 @@
 
         $this->initialHydrate($instance, $request);
 
-<<<<<<< HEAD
-        $this->performMount($instance, $params);
-
-        $html = $instance->output();
-=======
         try {
-            $instance->mount(...$resolvedParameters);
+            $this->performMount($instance, $params);
         } catch (ValidationException $e) {
             Livewire::dispatch('failed-validation', $e->validator);
 
             $errors = $e->validator->errors();
         }
 
-        $dom = $instance->output($errors ?? null);
->>>>>>> 457f9021
+        $html = $instance->output($errors ?? null);
 
         $response = Response::fromRequest($request, $html);
 
