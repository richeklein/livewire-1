--- conflicted
+++ resolved
@@ -291,16 +291,10 @@
         });
     };
 
-<<<<<<< HEAD
     let started = false
-    
+
     // Support for Alpine V3.
-    window.addEventListener('alpine:initializing', () => {
-=======
-    let started = false;
-
     window.addEventListener('alpine:initializing', function () {
->>>>>>> 236cda38
         if (! started) {
             window.livewire.start();
 
