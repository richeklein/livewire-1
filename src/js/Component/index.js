import Message from '@/Message'
import { debounce, walk } from '@/util'
import morphdom from '@/dom/morphdom'
import DOM from '@/dom/dom'
import DOMElement from '@/dom/dom_element'
import nodeInitializer from '@/node_initializer'
import store from '@/Store'
import LoadingManager from './LoadingManager'

class Component {
    constructor(el, connection) {
        this.id = el.getAttribute('id')
        this.data = JSON.parse(el.getAttribute('data'))
        this.events = JSON.parse(el.getAttribute('events'))
        this.children = JSON.parse(el.getAttribute('children'))
        this.middleware = el.getAttribute('middleware')
        this.checksum = el.getAttribute('checksum')
        this.name = el.getAttribute('name')
        this.connection = connection
        this.actionQueue = []
        this.messageInTransit = null
        this.loadingEls = []
        this.loadingElsByRef = {}
        this.dirtyElsByRef = {}
        this.dirtyEls = []
        this.modelTimeout = null
        this.tearDownCallbacks = []
        this.loadingManager = new LoadingManager

        this.initialize()

        this.registerDirtyListener()
        this.registerEchoListeners()
    }

    get el() {
        return DOM.getByAttributeAndValue('id', this.id)
    }

    initialize() {
        this.walk(el => {
            // Will run for every node in the component tree (not child component nodes).
            nodeInitializer.initialize(el, this)
        }, el => {
            // When new component is encountered in the tree, add it.
            store.addComponent(
                new Component(el, this.connection)
            )
        })
    }

    addAction(action) {
        this.actionQueue.push(action)

        // This debounce is here in-case two events fire at the "same" time:
        // For example: if you are listening for a click on element A,
        // and a "blur" on element B. If element B has focus, and then,
        // you click on element A, the blur event will fire before the "click"
        // event. This debounce captures them both in the actionsQueue and sends
        // them off at the same time.
        // Note: currently, it's set to 5ms, that might not be the right amount, we'll see.
        debounce(this.fireMessage, 5).apply(this)
    }

    fireMessage() {
        if (this.messageInTransit) return

        this.messageInTransit = new Message(
            this,
            this.actionQueue
        )

        this.connection.sendMessage(this.messageInTransit)

        this.loadingManager.setLoading(this.messageInTransit.refs)

        this.actionQueue = []
    }

    messageSendFailed() {
        this.loadingManager.unsetLoading()

        this.messageInTransit = null
    }

    receiveMessage(payload) {
        const response = this.messageInTransit.storeResponse(payload)

        this.data = response.data
        this.children = response.children

        // This means "$this->redirect()" was called in the component. let's just bail and redirect.
        if (response.redirectTo) {
            window.location.href = response.redirectTo
            return
        }

        this.loadingManager.unsetLoading()

        this.replaceDom(response.dom, response.dirtyInputs)

        this.forceRefreshDataBoundElementsMarkedAsDirty(response.dirtyInputs)

        this.messageInTransit = null

        if (response.eventQueue && response.eventQueue.length > 0) {
            response.eventQueue.forEach(event => {
                store.emit(event.event, ...event.params)
            })
        }
    }

    forceRefreshDataBoundElementsMarkedAsDirty(dirtyInputs) {
        this.walk(el => {
            if (el.directives.missing('model')) return
            const modelValue = el.directives.get('model').value

            if (el.isFocused() && ! dirtyInputs.includes(modelValue)) return

            el.setInputValueFromModel(this)
        })
    }

    replaceDom(rawDom) {
        store.beforeDomUpdateCallback()

        this.handleMorph(
            this.formatDomBeforeDiffToAvoidConflictsWithVue(rawDom.trim()),
        )

        store.afterDomUpdateCallback()
    }

    formatDomBeforeDiffToAvoidConflictsWithVue(inputDom) {
        if (! window.Vue) return inputDom

        const div = document.createElement('div')
        div.innerHTML =  inputDom

        new window.Vue().$mount(div.firstElementChild)

        return div.firstElementChild.outerHTML
    }

    handleMorph(dom) {
        morphdom(this.el.rawNode(), dom, {
            childrenOnly: true,

            getNodeKey: node => {
                // This allows the tracking of elements by the "key" attribute, like in VueJs.
                return node.hasAttribute(`${DOM.prefix}:key`)
                    ? node.getAttribute(`${DOM.prefix}:key`)
                    // If no "key", then first check for "wire:id", then "wire:model", then "id"
                    : (node.hasAttribute(`${DOM.prefix}:id`)
                        ? node.getAttribute(`${DOM.prefix}:id`)
                        : (node.hasAttribute(`${DOM.prefix}:model`)
                            ? node.getAttribute(`${DOM.prefix}:model`)
                            : node.id))
            },

            onBeforeNodeAdded: node => {
                return (new DOMElement(node)).transitionElementIn()
            },

            onBeforeNodeDiscarded: node => {
                return (new DOMElement(node)).transitionElementOut(nodeDiscarded => {
                    // Cleanup after removed element.
                    this.loadingManager.removeLoadingEl(nodeDiscarded)
                })
            },

            onNodeDiscarded: node => {
                // Elements with loading directives are stored, release this
                // element from storage because it no longer exists on the DOM.
                this.loadingManager.removeLoadingEl(node)
            },

            onBeforeElChildrenUpdated: node => {
                //
            },

            onBeforeElUpdated: (from, to) => {
                const fromEl = new DOMElement(from)

                // Honor the "wire:ignore" attribute.
                if (fromEl.hasAttribute('ignore')) return false

                // Children will update themselves.
                if (fromEl.isComponentRootEl() && fromEl.getAttribute('id') !== this.id) return false

                // Don't touch Vue components
                if (fromEl.isVueComponent()) return false
            },

            onElUpdated: (node) => {
                //
            },

            onNodeAdded: (node) => {
                const el = new DOMElement(node)

                const closestComponentId = el.closestRoot().getAttribute('id')

                if (closestComponentId === this.id) {
                    nodeInitializer.initialize(el, this)
                } else if (el.isComponentRootEl()) {
                    store.addComponent(
                        new Component(el, this.connection)
                    )
                }

                // Skip.
            },
        })
    }

    walk(callback, callbackWhenNewComponentIsEncountered = el => {}) {
        walk(this.el.rawNode(), (node) => {
            const el = new DOMElement(node)

            // Skip the root component element.
            if (el.isSameNode(this.el)) { callback(el); return; }

            // If we encounter a nested component, skip walking that tree.
            if (el.isComponentRootEl()) {
                callbackWhenNewComponentIsEncountered(el)

                return false
            }

            callback(el)
        })
    }

    registerDirtyListener() {
        this.el.addEventListener('input', (e) => {

            const el = new DOMElement(e.target)

            let targetEls = []

            if (el.directives.has('ref') && this.dirtyElsByRef[el.directives.get('ref').value]) {
                targetEls.push(...this.dirtyElsByRef[el.directives.get('ref').value])
            }

            if (el.directives.has('dirty')) {
                targetEls.push(...this.dirtyEls.filter(dirtyEl => dirtyEl.directives.get('model').value === el.directives.get('model').value))
            }

            if (targetEls.length < 1) return

            const dirty = el.valueFromInput() != this.data[el.directives.get('model').value]

            targetEls.forEach(targetEl => {
                const directive = targetEl.directives.get('dirty')

                if (directive.modifiers.includes('class')) {
                    const classes = directive.value.split(' ')
                    if (directive.modifiers.includes('remove') !== dirty) {
                        targetEl.classList.add(...classes)
                    } else {
                        targetEl.classList.remove(...classes)
                    }
                } else if (directive.modifiers.includes('attr')) {
                    if (directive.modifiers.includes('remove') !== dirty) {
                        targetEl.setAttribute(directive.value, true)
                    } else {
                        targetEl.removeAttrsibute(directive.value)
                    }
                } else if (! targetEl.directives.get('model')) {
                    targetEl.el.style.display = dirty ? 'inline-block' : 'none'
                }
            });
        })
    }

    registerEchoListeners() {
        if (Array.isArray(this.events)) {
            this.events.forEach(event => {
                if (event.startsWith('echo')) {
                    if (typeof Echo === 'undefined') {
                        console.warn('Laravel Echo cannot be found')
                        return
                    }

                    let event_parts = event.split(/(echo:|echo-)|:|,/)

                    if (event_parts[1] == 'echo:') {
                        event_parts.splice(2,0,'channel',undefined)
                    }

                    if (event_parts[2] == 'notification') {
                        event_parts.push(undefined, undefined)
                    }

                    let [s1, signature, channel_type, s2, channel, s3, event_name] = event_parts

                    if (['channel','private'].includes(channel_type)) {
                        Echo[channel_type](channel).listen(event_name, (e) => {
                            store.emit(event, e)
                        })
                    } else if (channel_type == 'presence') {
                        Echo.join(channel)[event_name]((e) => {
                            store.emit(event, e)
                        })
                    } else if (channel_type == 'notification') {
                        Echo.private(channel).notification((notification) => {
                            store.emit(event, notification)
                        })
                    } else{
                        console.warn('Echo channel type not yet supported')
                    }
                }
            })
        }
    }

<<<<<<< HEAD
    addLoadingEl(el, value, targetRefs, remove) {
        if (targetRefs) {
            targetRefs.forEach(targetRef => {
                if (this.loadingElsByRef[targetRef]) {
                    this.loadingElsByRef[targetRef].push({el, value, remove})
                } else {
                    this.loadingElsByRef[targetRef] = [{el, value, remove}]
                }
            })
        } else {
            this.loadingEls.push({el, value, remove})
        }
    }

    removeLoadingEl(node) {
        const el = new DOMElement(node)

        this.loadingEls = this.loadingEls.filter(({el}) => ! el.isSameNode(node))

        if (el.ref in this.loadingElsByRef) {
            delete this.loadingElsByRef[el.ref]
        }
    }

    setLoading(refs) {
        const refEls = refs.map(ref => this.loadingElsByRef[ref]).filter(el => el).flat()

        const allEls = this.loadingEls.concat(refEls)

        allEls.forEach(el => {
            const directive = el.el.directives.get('loading')
            el = el.el.el // I'm so sorry @todo

            if (directive.modifiers.includes('class')) {
                // This is because wire:loading.class="border border-red"
                // wouldn't work with classList.add.
                const classes = directive.value.split(' ')

                if (directive.modifiers.includes('remove')) {
                    el.classList.remove(...classes)
                } else {
                    el.classList.add(...classes)
                }
            } else if (directive.modifiers.includes('attr')) {
                if (directive.modifiers.includes('remove')) {
                    el.removeAttribute(directive.value)
                } else {
                    el.setAttribute(directive.value, true)
                }
            } else {
                el.style.display = 'inline-block'
            }
        })

        return allEls
    }

    unsetLoading(loadingEls) {
        loadingEls.forEach(el => {
            const directive = el.el.directives.get('loading')
            el = el.el.el // I'm so sorry @todo

            if (directive.modifiers.includes('class')) {
                const classes = directive.value.split(' ')

                if (directive.modifiers.includes('remove')) {
                    el.classList.add(...classes)
                } else {
                    el.classList.remove(...classes)
                }
            } else if (directive.modifiers.includes('attr')) {
                if (directive.modifiers.includes('remove')) {
                    el.setAttribute(directive.value)
                } else {
                    el.removeAttribute(directive.value, true)
                }
            } else {
                el.style.display = 'none'
            }
        })

        return loadingEls
    }

    addDirtyEls(el, targetRefs) {
        if (targetRefs) {
            targetRefs.forEach(targetRef => {
                if (this.dirtyElsByRef[targetRef]) {
                    this.dirtyElsByRef[targetRef].push(el)
                } else {
                    this.dirtyElsByRef[targetRef] = [el]
                }
            })
        } else {
            this.dirtyEls.push(el)
        }
    }

=======
>>>>>>> ce84f5f4
    modelSyncDebounce(callback, time) {
        return (e) => {
            clearTimeout(this.modelTimeout)

            this.modelTimeoutCallback = () => { callback(e) }
            this.modelTimeout = setTimeout(() => {
                callback(e)
                this.modelTimeout = null
                this.modelTimeoutCallback = null
            }, time)
        }
    }

    callAfterModelDebounce(callback) {
        // This is to protect against the following scenario:
        // A user is typing into a debounced input, and hits the enter key.
        // If the enter key submits a form or something, the submission
        // will happen BEFORE the model input finishes syncing because
        // of the debounce. This makes sure to clear anything in the debounce queue.
        if (this.modelTimeout) {
            clearTimeout(this.modelTimeout)
            this.modelTimeoutCallback()
            this.modelTimeout = null
            this.modelTimeoutCallback = null
        }

        callback()
    }

    addListenerForTeardown(teardownCallback) {
        this.tearDownCallbacks.push(teardownCallback)
    }

    tearDown() {
        this.tearDownCallbacks.forEach(callback => callback())
    }
}

export default Component<|MERGE_RESOLUTION|>--- conflicted
+++ resolved
@@ -315,91 +315,6 @@
         }
     }
 
-<<<<<<< HEAD
-    addLoadingEl(el, value, targetRefs, remove) {
-        if (targetRefs) {
-            targetRefs.forEach(targetRef => {
-                if (this.loadingElsByRef[targetRef]) {
-                    this.loadingElsByRef[targetRef].push({el, value, remove})
-                } else {
-                    this.loadingElsByRef[targetRef] = [{el, value, remove}]
-                }
-            })
-        } else {
-            this.loadingEls.push({el, value, remove})
-        }
-    }
-
-    removeLoadingEl(node) {
-        const el = new DOMElement(node)
-
-        this.loadingEls = this.loadingEls.filter(({el}) => ! el.isSameNode(node))
-
-        if (el.ref in this.loadingElsByRef) {
-            delete this.loadingElsByRef[el.ref]
-        }
-    }
-
-    setLoading(refs) {
-        const refEls = refs.map(ref => this.loadingElsByRef[ref]).filter(el => el).flat()
-
-        const allEls = this.loadingEls.concat(refEls)
-
-        allEls.forEach(el => {
-            const directive = el.el.directives.get('loading')
-            el = el.el.el // I'm so sorry @todo
-
-            if (directive.modifiers.includes('class')) {
-                // This is because wire:loading.class="border border-red"
-                // wouldn't work with classList.add.
-                const classes = directive.value.split(' ')
-
-                if (directive.modifiers.includes('remove')) {
-                    el.classList.remove(...classes)
-                } else {
-                    el.classList.add(...classes)
-                }
-            } else if (directive.modifiers.includes('attr')) {
-                if (directive.modifiers.includes('remove')) {
-                    el.removeAttribute(directive.value)
-                } else {
-                    el.setAttribute(directive.value, true)
-                }
-            } else {
-                el.style.display = 'inline-block'
-            }
-        })
-
-        return allEls
-    }
-
-    unsetLoading(loadingEls) {
-        loadingEls.forEach(el => {
-            const directive = el.el.directives.get('loading')
-            el = el.el.el // I'm so sorry @todo
-
-            if (directive.modifiers.includes('class')) {
-                const classes = directive.value.split(' ')
-
-                if (directive.modifiers.includes('remove')) {
-                    el.classList.add(...classes)
-                } else {
-                    el.classList.remove(...classes)
-                }
-            } else if (directive.modifiers.includes('attr')) {
-                if (directive.modifiers.includes('remove')) {
-                    el.setAttribute(directive.value)
-                } else {
-                    el.removeAttribute(directive.value, true)
-                }
-            } else {
-                el.style.display = 'none'
-            }
-        })
-
-        return loadingEls
-    }
-
     addDirtyEls(el, targetRefs) {
         if (targetRefs) {
             targetRefs.forEach(targetRef => {
@@ -414,8 +329,6 @@
         }
     }
 
-=======
->>>>>>> ce84f5f4
     modelSyncDebounce(callback, time) {
         return (e) => {
             clearTimeout(this.modelTimeout)
