<?php

namespace Livewire;

use Exception;
use Illuminate\Routing\Route;
use Illuminate\Routing\Router;
use Livewire\Macros\RouteMacros;
use Livewire\Macros\RouterMacros;
use Illuminate\Filesystem\Filesystem;
use Illuminate\Support\Facades\Blade;
use Illuminate\View\Engines\PhpEngine;
use Illuminate\Support\Facades\Artisan;
use Illuminate\Support\ServiceProvider;
use Livewire\Commands\LivewireCPCommand;
use Livewire\Commands\LivewireMVCommand;
use Livewire\Commands\LivewireRMCommand;
use Livewire\Commands\LivewireCopyCommand;
use Livewire\Commands\LivewireMakeCommand;
use Livewire\Commands\LivewireMoveCommand;
use Livewire\Commands\MakeLivewireCommand;
use Livewire\Exceptions\BypassViewHandler;
use Illuminate\View\Engines\CompilerEngine;
use Livewire\Commands\LivewireTouchCommand;
use Livewire\Commands\LivewireDeleteCommand;
use Livewire\Connection\HttpConnectionHandler;
use Livewire\Commands\LivewireMakeCommandParser;
use Illuminate\Support\Facades\Route as RouteFacade;
use Illuminate\Foundation\Http\Middleware\TrimStrings;
use Symfony\Component\HttpKernel\Exception\HttpException;
use Symfony\Component\HttpKernel\Exception\NotFoundHttpException;
use Illuminate\Foundation\Http\Middleware\ConvertEmptyStringsToNull;

class LivewireServiceProvider extends ServiceProvider
{
    public function register()
    {
        $this->app->singleton('livewire', LivewireManager::class);

        $this->app->instance(LivewireComponentsFinder::class, new LivewireComponentsFinder(
            new Filesystem,
            app()->bootstrapPath('cache/livewire-components.php'),
<<<<<<< HEAD
            app_path('Http/Livewire')
=======
            LivewireMakeCommandParser::generatePathFromNamespace(config('livewire.class_namespace', 'App\\Http\\Livewire'))
>>>>>>> e3a26dff
        ));

        $this->allowCertainExceptionsToBypassTheBladeViewHandler();
    }

    public function allowCertainExceptionsToBypassTheBladeViewHandler()
    {
        // Errors thrown while a view is rendering are caught by the Blade
        // compiler and wrapped in an "ErrorException". This makes Livewire errors
        // harder to read, AND causes issues like `abort(404)` not actually working.
        $this->app['view.engine.resolver']->register('blade', function () {
            return new class($this->app['blade.compiler']) extends CompilerEngine {
                protected function handleViewException(Exception $e, $obLevel)
                {
                    $uses = array_flip(class_uses_recursive($e));

                    if (
                        // Don't wrap "abort(404)".
                        $e instanceof NotFoundHttpException
                        // Don't wrap "abort(500)".
                        || $e instanceof HttpException
                        // Don't wrap most Livewire exceptions.
                        || isset($uses[BypassViewHandler::class])
                    ) {
                        // This is because there is no "parent::parent::".
                        PhpEngine::handleViewException($e, $obLevel);

                        return;
                    }

                    parent::handleViewException($e, $obLevel);
                }
            };
        });
    }

    public function boot()
    {
        if ($this->app['livewire']->isLivewireRequest()) {
            $this->bypassMiddleware([
                TrimStrings::class,
                ConvertEmptyStringsToNull::class,
            ]);
        }

        $this->registerRoutes();
        $this->registerViews();
        $this->registerCommands();
        $this->registerRouterMacros();
        $this->registerBladeDirectives();
        $this->registerPublishables();
    }

    public function registerRoutes()
    {
        RouteFacade::get('/livewire/livewire.js', [LivewireJavaScriptAssets::class, 'unminified']);
        RouteFacade::get('/livewire/livewire.min.js', [LivewireJavaScriptAssets::class, 'minified']);

        RouteFacade::post('/livewire/message/{name}', HttpConnectionHandler::class);
    }

    public function registerViews()
    {
        $this->loadViewsFrom(__DIR__.DIRECTORY_SEPARATOR.'views', config('livewire.view-path', 'livewire'));
    }

    public function registerCommands()
    {
        if ($this->app->runningInConsole()) {
            $this->commands([
                MakeLivewireCommand::class,
                LivewireMakeCommand::class,
                LivewireTouchCommand::class,
                LivewireMoveCommand::class,
                LivewireMVCommand::class,
                LivewireCopyCommand::class,
                LivewireCPCommand::class,
                LivewireDeleteCommand::class,
                LivewireRMCommand::class,
            ]);

            Artisan::command('livewire:discover', function () {
                app(LivewireComponentsFinder::class)->build();

                $this->info('Livewire auto-discovery manifest rebuilt!');
            });
        }
    }

    public function registerRouterMacros()
    {
        Route::mixin(new RouteMacros);
        Router::mixin(new RouterMacros);
    }

    public function registerBladeDirectives()
    {
        Blade::directive('livewireAssets', [LivewireBladeDirectives::class, 'livewireAssets']);
        Blade::directive('livewire', [LivewireBladeDirectives::class, 'livewire']);
    }

    protected function bypassMiddleware(array $middlewareToExclude)
    {
        $kernel = $this->app->make(\Illuminate\Contracts\Http\Kernel::class);

        $openKernel = new ObjectPrybar($kernel);

        $middleware = $openKernel->getProperty('middleware');

        $openKernel->setProperty('middleware', array_diff($middleware, $middlewareToExclude));
    }

    protected function registerPublishables()
    {
        $this->publishes([
            __DIR__.'/../config/livewire.php' => base_path('config/livewire.php'),
        ], ['livewire', 'livewire:config']);

        $this->publishes([
            __DIR__.'/../dist' => public_path('vendor/livewire'),
        ], ['livewire', 'livewire:assets']);
    }
}<|MERGE_RESOLUTION|>--- conflicted
+++ resolved
@@ -40,11 +40,7 @@
         $this->app->instance(LivewireComponentsFinder::class, new LivewireComponentsFinder(
             new Filesystem,
             app()->bootstrapPath('cache/livewire-components.php'),
-<<<<<<< HEAD
-            app_path('Http/Livewire')
-=======
             LivewireMakeCommandParser::generatePathFromNamespace(config('livewire.class_namespace', 'App\\Http\\Livewire'))
->>>>>>> e3a26dff
         ));
 
         $this->allowCertainExceptionsToBypassTheBladeViewHandler();
