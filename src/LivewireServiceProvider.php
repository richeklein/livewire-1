<?php

namespace Livewire;

use Illuminate\Routing\Route;
use Illuminate\Routing\Router;
use Livewire\Macros\RouteMacros;
use Livewire\Macros\RouterMacros;
use Illuminate\Filesystem\Filesystem;
use Illuminate\Support\Facades\Blade;
use Illuminate\Support\ServiceProvider;
use Livewire\LivewireViewCompilerEngine;
use Livewire\Connection\HttpConnectionHandler;
use Illuminate\Support\Facades\Route as RouteFacade;
use Illuminate\Foundation\Http\Middleware\TrimStrings;
use Illuminate\Foundation\Http\Middleware\ConvertEmptyStringsToNull;
use Livewire\Commands\{
    ComponentParser,
    CopyCommand,
    CpCommand,
    DeleteCommand,
    DiscoverCommand,
    MakeCommand,
    MakeLivewireCommand,
    MoveCommand,
    MvCommand,
    RmCommand,
    StubCommand,
    TouchCommand,
};
use Livewire\HydrationMiddleware\{
    ClearFlashMessagesIfNotRedirectingAway,
    ForwardPrefetch,
    HashPropertiesForDirtyDetection,
    HydratePreviouslyRenderedChildren,
    HydratePublicProperties,
    IncludeIdAsRootTagAttribute,
    InterceptRedirects,
    PersistErrorBag,
    PrioritizeDataUpdatesBeforeActionCalls,
    RegisterEmittedEvents,
    RegisterEventsBeingListenedFor,
    SecureHydrationWithChecksum,
};

class LivewireServiceProvider extends ServiceProvider
{
    public function register()
    {
        $this->app->singleton('livewire', LivewireManager::class);

<<<<<<< HEAD
        $this->app->instance(LivewireComponentsFinder::class, new LivewireComponentsFinder(
            new Filesystem,
            config('livewire.manifest_path') ?? app()->bootstrapPath('cache/livewire-components.php'),
            ComponentParser::generatePathFromNamespace(config('livewire.class_namespace', 'App\\Http\\Livewire'))
        ));

        $this->allowCertainExceptionsToBypassTheBladeViewHandler();
    }

    public function allowCertainExceptionsToBypassTheBladeViewHandler()
    {
        // Errors thrown while a view is rendering are caught by the Blade
        // compiler and wrapped in an "ErrorException". This makes Livewire errors
        // harder to read, AND causes issues like `abort(404)` not actually working.
        $this->app['view.engine.resolver']->register('blade', function () {
            return new class($this->app['blade.compiler']) extends CompilerEngine {
                protected function handleViewException(Exception $e, $obLevel)
                {
                    $uses = array_flip(class_uses_recursive($e));

                    if (
                        // Don't wrap "abort(404)".
                        $e instanceof NotFoundHttpException
                        // Don't wrap "abort(500)".
                        || $e instanceof HttpException
                        // Don't wrap most Livewire exceptions.
                        || isset($uses[BypassViewHandler::class])
                    ) {
                        // This is because there is no "parent::parent::".
                        PhpEngine::handleViewException($e, $obLevel);

                        return;
                    }

                    parent::handleViewException($e, $obLevel);
                }
            };
=======
        $this->app->singleton(LivewireComponentsFinder::class, function () {
            return new LivewireComponentsFinder(
                new Filesystem,
                app()->bootstrapPath('cache/livewire-components.php'),
                ComponentParser::generatePathFromNamespace(config('livewire.class_namespace', 'App\\Http\\Livewire'))
            );
>>>>>>> 79d3ee2b
        });
    }

    public function boot()
    {
        if ($this->app['livewire']->isLivewireRequest()) {
            $this->bypassMiddleware([
                TrimStrings::class,
                // In case the user has over-rode "TrimStrings"
                \App\Http\Middleware\TrimStrings::class,
                ConvertEmptyStringsToNull::class,
            ]);
        }

        $this->registerViews();
        $this->registerRoutes();
        $this->registerCommands();
        $this->registerRouteMacros();
        $this->registerPublishables();
        $this->registerBladeDirectives();
        $this->registerViewCompilerEngine();
        $this->registerHydrationMiddleware();
    }

    public function registerViews()
    {
        // This is for Livewire's pagination views.
        $this->loadViewsFrom(__DIR__.DIRECTORY_SEPARATOR.'views', config('livewire.view-path', 'livewire'));
    }

    public function registerRoutes()
    {
        RouteFacade::get('/livewire/livewire.js', [LivewireJavaScriptAssets::class, 'unminified']);
        RouteFacade::get('/livewire/livewire.min.js', [LivewireJavaScriptAssets::class, 'minified']);

        RouteFacade::post('/livewire/message/{name}', HttpConnectionHandler::class)
            ->middleware(config('livewire.middleware_group', 'web'));
    }

    public function registerCommands()
    {
        if ($this->app->runningInConsole()) {
            $this->commands([
                CopyCommand::class,
                CpCommand::class,
                DeleteCommand::class,
                DiscoverCommand::class,
                MakeCommand::class,
                MakeLivewireCommand::class,
                MoveCommand::class,
                MvCommand::class,
                RmCommand::class,
                TouchCommand::class,
                StubCommand::class,
            ]);
        }
    }

    public function registerRouteMacros()
    {
        Route::mixin(new RouteMacros);
        Router::mixin(new RouterMacros);
    }

    protected function registerPublishables()
    {
        $this->publishesToGroups([
            __DIR__.'/../config/livewire.php' => base_path('config/livewire.php'),
        ], ['livewire', 'livewire:config']);

        $this->publishesToGroups([
            __DIR__.'/../dist' => public_path('vendor/livewire'),
        ], ['livewire', 'livewire:assets']);
    }

    public function registerBladeDirectives()
    {
        Blade::directive('livewireAssets', [LivewireBladeDirectives::class, 'livewireAssets']);
        Blade::directive('livewire', [LivewireBladeDirectives::class, 'livewire']);
    }

    protected function registerViewCompilerEngine()
    {
        $this->app->make('view.engine.resolver')->register('blade', function () {
            return new LivewireViewCompilerEngine($this->app['blade.compiler']);
        });
    }

    public function registerHydrationMiddleware()
    {
        Livewire::registerInitialHydrationMiddleware([
            [InterceptRedirects::class, 'hydrate'],
        ]);

        Livewire::registerInitialDehydrationMiddleware([
            [PersistErrorBag::class, 'dehydrate'],
            [RegisterEventsBeingListenedFor::class, 'dehydrate'],
            [RegisterEmittedEvents::class, 'dehydrate'],
            [HydratePublicProperties::class, 'dehydrate'],
            [HydratePreviouslyRenderedChildren::class, 'dehydrate'],
            [SecureHydrationWithChecksum::class, 'dehydrate'],
            [IncludeIdAsRootTagAttribute::class, 'dehydrate'],
            [InterceptRedirects::class, 'dehydrate'],
        ]);

        Livewire::registerHydrationMiddleware([
            IncludeIdAsRootTagAttribute::class,
            ClearFlashMessagesIfNotRedirectingAway::class,
            SecureHydrationWithChecksum::class,
            RegisterEventsBeingListenedFor::class,
            RegisterEmittedEvents::class,
            PersistErrorBag::class,
            HydratePublicProperties::class,
            HydratePreviouslyRenderedChildren::class,
            HashPropertiesForDirtyDetection::class,
            InterceptRedirects::class,
            PrioritizeDataUpdatesBeforeActionCalls::class,
            ForwardPrefetch::class,
        ]);
    }

    protected function bypassMiddleware(array $middlewareToExclude)
    {
        $kernel = $this->app->make(\Illuminate\Contracts\Http\Kernel::class);

        $openKernel = new ObjectPrybar($kernel);

        $middleware = $openKernel->getProperty('middleware');

        $openKernel->setProperty('middleware', array_diff($middleware, $middlewareToExclude));
    }

    protected function publishesToGroups(array $paths, $groups = null)
    {
        if (is_null($groups)) {
            $this->publishes($paths);

            return;
        }

        foreach ((array) $groups as $group) {
            $this->publishes($paths, $group);
        }
    }
}<|MERGE_RESOLUTION|>--- conflicted
+++ resolved
@@ -49,52 +49,12 @@
     {
         $this->app->singleton('livewire', LivewireManager::class);
 
-<<<<<<< HEAD
-        $this->app->instance(LivewireComponentsFinder::class, new LivewireComponentsFinder(
-            new Filesystem,
-            config('livewire.manifest_path') ?? app()->bootstrapPath('cache/livewire-components.php'),
-            ComponentParser::generatePathFromNamespace(config('livewire.class_namespace', 'App\\Http\\Livewire'))
-        ));
-
-        $this->allowCertainExceptionsToBypassTheBladeViewHandler();
-    }
-
-    public function allowCertainExceptionsToBypassTheBladeViewHandler()
-    {
-        // Errors thrown while a view is rendering are caught by the Blade
-        // compiler and wrapped in an "ErrorException". This makes Livewire errors
-        // harder to read, AND causes issues like `abort(404)` not actually working.
-        $this->app['view.engine.resolver']->register('blade', function () {
-            return new class($this->app['blade.compiler']) extends CompilerEngine {
-                protected function handleViewException(Exception $e, $obLevel)
-                {
-                    $uses = array_flip(class_uses_recursive($e));
-
-                    if (
-                        // Don't wrap "abort(404)".
-                        $e instanceof NotFoundHttpException
-                        // Don't wrap "abort(500)".
-                        || $e instanceof HttpException
-                        // Don't wrap most Livewire exceptions.
-                        || isset($uses[BypassViewHandler::class])
-                    ) {
-                        // This is because there is no "parent::parent::".
-                        PhpEngine::handleViewException($e, $obLevel);
-
-                        return;
-                    }
-
-                    parent::handleViewException($e, $obLevel);
-                }
-            };
-=======
         $this->app->singleton(LivewireComponentsFinder::class, function () {
             return new LivewireComponentsFinder(
                 new Filesystem,
-                app()->bootstrapPath('cache/livewire-components.php'),
+                config('livewire.manifest_path') ?? app()->bootstrapPath('cache/livewire-components.php'),
                 ComponentParser::generatePathFromNamespace(config('livewire.class_namespace', 'App\\Http\\Livewire'))
             );
->>>>>>> 79d3ee2b
         });
     }
 
