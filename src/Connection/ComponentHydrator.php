--- conflicted
+++ resolved
@@ -2,11 +2,8 @@
 
 namespace Livewire\Connection;
 
-<<<<<<< HEAD
 use Livewire\ComponentSessionManager;
-=======
 use Livewire\ComponentChecksumManager;
->>>>>>> 0b105576
 use Livewire\Exceptions\ComponentMismatchException;
 
 class ComponentHydrator
@@ -25,9 +22,12 @@
 
     public static function hydrate($component, $id, $publicProperties, $checksum)
     {
+        $checksumManager = new ComponentChecksumManager;
+
+        throw_unless($checksumManager->check($checksum, $component, $id, $publicProperties), ComponentMismatchException::class);
+
         $class = app('livewire')->getComponentClass($component);
 
-<<<<<<< HEAD
         $unHydratedInstance = new $class($id);
 
         $protectedOrPrivateProperties = (new ComponentSessionManager($unHydratedInstance))
@@ -40,14 +40,6 @@
 
         return tap($unHydratedInstance, function ($unHydratedInstance) use ($publicProperties, $protectedOrPrivateProperties) {
             foreach ($publicProperties as $property => $value) {
-=======
-        $checksumManager = new ComponentChecksumManager;
-
-        throw_unless($checksumManager->check($checksum, $component, $id, $properties), ComponentMismatchException::class);
-
-        return tap(new $class($id), function ($unHydratedInstance) use ($properties) {
-            foreach ($properties as $property => $value) {
->>>>>>> 0b105576
                 $unHydratedInstance->setPropertyValue($property, $value);
             }
 
