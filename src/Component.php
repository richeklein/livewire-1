--- conflicted
+++ resolved
@@ -129,19 +129,11 @@
         return $this->casts;
     }
 
-<<<<<<< HEAD
-=======
-    public function render()
-    {
-        return view("livewire.{$this->getName()}");
-    }
-
     public function skipRender()
     {
         $this->shouldSkipRender = true;
     }
 
->>>>>>> f014311a
     public function output($errors = null)
     {
         if ($this->shouldSkipRender) return null;
