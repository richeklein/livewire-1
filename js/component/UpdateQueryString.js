import store from '@/Store'
import queryString from '@/util/query-string'

<<<<<<< HEAD
export default function() {
    store.registerHook('componentInitialized', component => {
        let state = {
            fingerprint: component.fingerprint,
            data: component.serverMemo.data,
            dataMeta: component.serverMemo.dataMeta,
        }
=======
export default function () {
    store.registerHook('component.initialized', component => {
        if (!component.effects['query']) return

        let { properties, excepts } = component.effects['query']
>>>>>>> b5ea7676

        // FIXME
        // replaceState(state, window.location.href)
    })

    window.addEventListener('popstate', event => {
        // console.warn(event)
        if (event && event.state && event.state.livewire) {
            // let component = store.getComponentsByName(event.state.livewire.component)[0];
            // store.callHook('responseReceived', component, event.state.livewire.response)

            // Object.keys(event.state.livewire.updates).forEach(name => {
            //     let component = store.getComponentsByName(name)[0]
            //
            //     if (!component.effects['query']) return
            //
            //     let { properties, excepts } = component.effects['query']
            //
            //     if (component) {
            //         let updates = event.state.livewire.updates[name].data
            //
            //         properties.forEach(property => {
            //             if (updates[property] === undefined) return
            //
            //             component.set(property, updates[property])
            //         })
            //
            //         // This is so that when component.set() triggers a roundtrip,
            //         // the response received from that roundtrip uses "replaceState"
            //         // to update the query string so that it doesn't wipe out future state
            //         // (disabling the "forward button") by using pushState.
            //         component.useReplaceState = true
            //     }
            // })
        }
    })

<<<<<<< HEAD
    store.registerHook('responseReceived', (component, response) => {
        if (response.effects['routePath'] === undefined) return
=======
    store.registerHook('message.received', (message, component) => {
        if (component.effects['query'] === undefined) return
>>>>>>> b5ea7676

        // FIXME: component.effects vs. response.effects
        let routePath = response.effects['routePath']
        console.warn(response);

        let state = generateStateObject(component, response)

        // if (component.useReplaceState === true) {
        //     component.useReplaceState = false
        //
        //     replaceState(component.name, response, routePath)
        // } else {
        //    pushState(component.name, response, routePath)
        // }
    })
}

<<<<<<< HEAD
function replaceState(state, path) {
    history.replaceState(state, '', path)
=======
function replaceState(component, properties, excepts) {
    updateState('replace', component, properties, excepts)
}

function pushState(component, properties, excepts) {
    updateState('push', component, properties, excepts)
}

function updateState(type, component, properties, excepts) {
    var dataForQueryString = dataDestinedForQueryString(component, properties)

    let dataForQueryStringWithExcepts = exceptCertainData(
        dataForQueryString,
        excepts
    )

    var stringifiedQueryString = queryString.stringify(
        dataForQueryStringWithExcepts
    )

    var state = generateStateObject(dataForQueryString, component)

    if (type === 'replace') {
        history.replaceState(
            state,
            '',
            [window.location.pathname, stringifiedQueryString]
                .filter(Boolean)
                .join('?')
        )
    } else {
        history.pushState(
            state,
            '',
            [window.location.pathname, stringifiedQueryString]
                .filter(Boolean)
                .join('?')
        )
    }
}

function dataDestinedForQueryString(component, properties) {
    var dataForQueryString = {}

    properties.forEach(i => (dataForQueryString[i] = component.get(i)))

    return window.location.search
        ? {
              ...queryString.parse(window.location.search),
              ...dataForQueryString,
          }
        : dataForQueryString
>>>>>>> b5ea7676
}

function pushState(state, path) {
    history.pushState(state, '', path)
}

function generateStateObject(component, response) {
    // This makes it so that Turbolinks doesn't break Livewire on the back button.
    let state = { turbolinks: {} }

    // Store the current Livewire state in the history stack, so that
    // when a user hits a back button, we can re-apply the state from this
    // point in time to the Livewire components.
<<<<<<< HEAD
    state.livewire = { component, response }
=======
    state.livewire = { updates: {} }
    state.livewire.updates[component.name] = {
        data: dataDestinedForQueryString,
    }
>>>>>>> b5ea7676

    return state
}<|MERGE_RESOLUTION|>--- conflicted
+++ resolved
@@ -1,21 +1,13 @@
 import store from '@/Store'
 import queryString from '@/util/query-string'
 
-<<<<<<< HEAD
 export default function() {
-    store.registerHook('componentInitialized', component => {
+    store.registerHook('component.initialized', component => {
         let state = {
             fingerprint: component.fingerprint,
             data: component.serverMemo.data,
             dataMeta: component.serverMemo.dataMeta,
         }
-=======
-export default function () {
-    store.registerHook('component.initialized', component => {
-        if (!component.effects['query']) return
-
-        let { properties, excepts } = component.effects['query']
->>>>>>> b5ea7676
 
         // FIXME
         // replaceState(state, window.location.href)
@@ -53,13 +45,8 @@
         }
     })
 
-<<<<<<< HEAD
-    store.registerHook('responseReceived', (component, response) => {
+    store.registerHook('message.received', (component, response) => {
         if (response.effects['routePath'] === undefined) return
-=======
-    store.registerHook('message.received', (message, component) => {
-        if (component.effects['query'] === undefined) return
->>>>>>> b5ea7676
 
         // FIXME: component.effects vs. response.effects
         let routePath = response.effects['routePath']
@@ -77,63 +64,8 @@
     })
 }
 
-<<<<<<< HEAD
 function replaceState(state, path) {
     history.replaceState(state, '', path)
-=======
-function replaceState(component, properties, excepts) {
-    updateState('replace', component, properties, excepts)
-}
-
-function pushState(component, properties, excepts) {
-    updateState('push', component, properties, excepts)
-}
-
-function updateState(type, component, properties, excepts) {
-    var dataForQueryString = dataDestinedForQueryString(component, properties)
-
-    let dataForQueryStringWithExcepts = exceptCertainData(
-        dataForQueryString,
-        excepts
-    )
-
-    var stringifiedQueryString = queryString.stringify(
-        dataForQueryStringWithExcepts
-    )
-
-    var state = generateStateObject(dataForQueryString, component)
-
-    if (type === 'replace') {
-        history.replaceState(
-            state,
-            '',
-            [window.location.pathname, stringifiedQueryString]
-                .filter(Boolean)
-                .join('?')
-        )
-    } else {
-        history.pushState(
-            state,
-            '',
-            [window.location.pathname, stringifiedQueryString]
-                .filter(Boolean)
-                .join('?')
-        )
-    }
-}
-
-function dataDestinedForQueryString(component, properties) {
-    var dataForQueryString = {}
-
-    properties.forEach(i => (dataForQueryString[i] = component.get(i)))
-
-    return window.location.search
-        ? {
-              ...queryString.parse(window.location.search),
-              ...dataForQueryString,
-          }
-        : dataForQueryString
->>>>>>> b5ea7676
 }
 
 function pushState(state, path) {
@@ -147,14 +79,7 @@
     // Store the current Livewire state in the history stack, so that
     // when a user hits a back button, we can re-apply the state from this
     // point in time to the Livewire components.
-<<<<<<< HEAD
     state.livewire = { component, response }
-=======
-    state.livewire = { updates: {} }
-    state.livewire.updates[component.name] = {
-        data: dataDestinedForQueryString,
-    }
->>>>>>> b5ea7676
 
     return state
 }