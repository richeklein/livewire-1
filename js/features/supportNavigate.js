--- conflicted
+++ resolved
@@ -2,13 +2,9 @@
 
 let isNavigating = false
 
-<<<<<<< HEAD
 document.addEventListener('alpine:navigated', () => {
-=======
-window.addEventListener('alpine:navigated', e => {
     if (e.detail && e.detail.init) return
 
->>>>>>> 50cfcb9c
     isNavigating = true
 
     // Forward a "livewire" version of the Alpine event...
