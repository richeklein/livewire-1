import { dispatchGlobal as dispatch, dispatchTo, on } from './features/supportEvents'
import { directive } from './directives'
import { find, first, getByName, all } from './store'
import { on as hook, trigger } from './events'
import { dispatch as doDispatch } from './utils'
import { start, stop, rescan } from './lifecycle'
import Alpine from 'alpinejs'

let Livewire = {
    directive,
    dispatchTo,
    start,
    stop,
    rescan,
    first,
    find,
    getByName,
    all,
    hook,
    trigger,
    dispatch,
    on,
}

if (window.Livewire) console.warn('Detected multiple instances of Livewire running')
if (window.Alpine) console.warn('Detected multiple instances of Alpine running')

// Register features...
import './features/index'

// Register directives...
import './directives/index'

// Make globals...
window.Livewire = Livewire
window.Alpine = Alpine

<<<<<<< HEAD
if(window.livewireScriptConfig === undefined) {
    // Start Livewire...
    Livewire.start()
}

export { Livewire, Alpine };
=======
// Start Livewire...
Livewire.start()
>>>>>>> 2880d018
<|MERGE_RESOLUTION|>--- conflicted
+++ resolved
@@ -35,14 +35,9 @@
 window.Livewire = Livewire
 window.Alpine = Alpine
 
-<<<<<<< HEAD
 if(window.livewireScriptConfig === undefined) {
     // Start Livewire...
     Livewire.start()
 }
 
-export { Livewire, Alpine };
-=======
-// Start Livewire...
-Livewire.start()
->>>>>>> 2880d018
+export { Livewire, Alpine };