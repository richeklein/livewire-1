<?php

namespace Tests\Browser;

use Closure;
use Exception;
use Psy\Shell;
use Throwable;
use Laravel\Dusk\Browser;
use Illuminate\Support\Facades\File;
use Livewire\LivewireServiceProvider;
use Illuminate\Support\Facades\Artisan;
use PHPUnit\Framework\Assert as PHPUnit;
use Facebook\WebDriver\Chrome\ChromeOptions;
use Facebook\WebDriver\Remote\RemoteWebDriver;
use Facebook\WebDriver\Remote\DesiredCapabilities;
use Orchestra\Testbench\Dusk\Options as DuskOptions;
use Orchestra\Testbench\Dusk\TestCase as BaseTestCase;

class TestCase extends BaseTestCase
{
    public function setUp(): void
    {
        // DuskOptions::withoutUI();

        $this->registerMacros();

        $this->afterApplicationCreated(function () {
            $this->makeACleanSlate();
        });

        $this->beforeApplicationDestroyed(function () {
            $this->makeACleanSlate();
        });

        parent::setUp();

        $this->tweakApplication(function () {
            app('livewire')->component(\Tests\Browser\Loading\Component::class);
            app('livewire')->component(\Tests\Browser\PushState\Component::class);
            app('livewire')->component(\Tests\Browser\PushState\NestedComponent::class);
            app('livewire')->component(\Tests\Browser\DataBinding\InputSelect\Component::class);
            app('livewire')->component(\Tests\Browser\FileDownloads\Component::class);
            app('livewire')->component(\Tests\Browser\Redirects\Component::class);
<<<<<<< HEAD
            app('livewire')->component(\Tests\Browser\SupportCollections\Component::class);
            app('livewire')->component(\Tests\Browser\Events\Component::class);
            app('livewire')->component(\Tests\Browser\Events\NestedComponentA::class);
            app('livewire')->component(\Tests\Browser\Events\NestedComponentB::class);
            app('livewire')->component(\Tests\Browser\Prefetch\Component::class);
            app('livewire')->component(\Tests\Browser\SupportDateTimes\Component::class);
            app('livewire')->component(\Tests\Browser\DataBinding\InputText\Component::class);
            app('livewire')->component(\Tests\Browser\DataBinding\InputTextarea\Component::class);
            app('livewire')->component(\Tests\Browser\DataBinding\InputCheckboxRadio\Component::class);
            app('livewire')->component(\Tests\Browser\Actions\Component::class);
            app('livewire')->component(\Tests\Browser\Init\Component::class);
            app('livewire')->component(\Tests\Browser\Dirty\Component::class);
=======
>>>>>>> 282ea547
            app('livewire')->component(\Tests\Browser\Alpine\Component::class);

            app('session')->put('_token', 'this-is-a-hack-because-something-about-validating-the-csrf-token-is-broken');

            app('config')->set('view.paths', [
                __DIR__.'/views',
                resource_path('views'),
            ]);

            config()->set('app.debug', true);
        });
    }

    protected function tearDown(): void
    {
        $this->removeApplicationTweaks();

        parent::tearDown();
    }

    public function makeACleanSlate()
    {
        Artisan::call('view:clear');

        File::deleteDirectory($this->livewireViewsPath());
        File::cleanDirectory(__DIR__.'/downloads');
        File::deleteDirectory($this->livewireClassesPath());
        File::delete(app()->bootstrapPath('cache/livewire-components.php'));
    }

    protected function getPackageProviders($app)
    {
        return [
            LivewireServiceProvider::class,
        ];
    }

    protected function getEnvironmentSetUp($app)
    {
        $app['config']->set('view.paths', [
            __DIR__.'/views',
            resource_path('views'),
        ]);

        $app['config']->set('app.key', 'base64:Hupx3yAySikrM2/edkZQNQHslgDWYfiBfCuSThJ5SK8=');

        $app['config']->set('database.default', 'testbench');
        $app['config']->set('database.connections.testbench', [
            'driver'   => 'sqlite',
            'database' => ':memory:',
            'prefix'   => '',
        ]);

        $app['config']->set('filesystems.disks.dusk-downloads', [
            'driver' => 'local',
            'root' => __DIR__.'/downloads',
        ]);
    }

    protected function resolveApplicationHttpKernel($app)
    {
        $app->singleton('Illuminate\Contracts\Http\Kernel', 'Tests\HttpKernel');
    }

    protected function livewireClassesPath($path = '')
    {
        return app_path('Http/Livewire'.($path ? '/'.$path : ''));
    }

    protected function livewireViewsPath($path = '')
    {
        return resource_path('views').'/livewire'.($path ? '/'.$path : '');
    }

    protected function registerMacros()
    {
        Browser::macro('assertNotVisible', function ($selector) {
            $fullSelector = $this->resolver->format($selector);

            PHPUnit::assertFalse(
                $this->resolver->findOrFail($selector)->isDisplayed(),
                "Element [{$fullSelector}] is visible."
            );

            return $this;
        });

        Browser::macro('assertNotPresent', function ($selector) {
            $fullSelector = $this->resolver->format($selector);

            PHPUnit::assertTrue(
                is_null($this->resolver->find($selector)),
                "Element [{$fullSelector}] is present."
            );

            return $this;
        });

        Browser::macro('waitForLivewire', function () {
            return $this->waitForLivewireRequest()->waitForLivewireResponse();
        });

        Browser::macro('waitForLivewireRequest', function () {
            return $this->waitUsing(5, 25, function () {
                return $this->driver->executeScript('return window.livewire.requestIsOut() === true');
            }, 'Livewire request was never triggered');
        });

        Browser::macro('waitForLivewireResponse', function () {
            return $this->waitUsing(5, 25, function () {
                return $this->driver->executeScript('return window.livewire.requestIsOut() === false');
            }, 'Livewire response was never received');
        });

        Browser::macro('captureLivewireRequest', function () {
            $this->driver->executeScript('window.capturedRequestsForDusk = []');

            return $this;
        });

        Browser::macro('replayLivewireRequest', function () {
            $this->driver->executeScript('window.capturedRequestsForDusk.forEach(callback => callback()); delete window.capturedRequestsForDusk;');

            return $this;
        });

        Browser::macro('assertScript', function () {
            PHPUnit::assertTrue(
                $this->driver->executeScript('return window.livewire.requestIsOut() === false'),
                'Something this'
            );

            return $this;

        });
    }

    protected function driver(): RemoteWebDriver
    {
        $options = DuskOptions::getChromeOptions();

        $options->setExperimentalOption('prefs', [
            'download.default_directory' => __DIR__.'/downloads',
        ]);

        return RemoteWebDriver::create(
            'http://localhost:9515',
            DesiredCapabilities::chrome()->setCapability(
                ChromeOptions::CAPABILITY,
                $options
            )
        );
    }

    public function browse(Closure $callback)
    {
        parent::browse(function (...$browsers) use ($callback) {
            try {
                $callback(...$browsers);
            } catch (Exception $e) {
                if (DuskOptions::hasUI()) $this->breakIntoATinkerShell($browsers, $e);

                throw $e;
            } catch (Throwable $e) {
                if (DuskOptions::hasUI()) $this->breakIntoATinkerShell($browsers, $e);

                throw $e;
            }
        });
    }

    public function breakIntoATinkerShell($browsers, $e)
    {
        $sh = new Shell();

        $sh->add(new DuskCommand($this, $e));

        $sh->setScopeVariables([
            'browsers' => $browsers,
        ]);

        $sh->addInput('dusk');

        $sh->setBoundObject($this);

        $sh->run();

        return $sh->getScopeVariables(false);
    }
}<|MERGE_RESOLUTION|>--- conflicted
+++ resolved
@@ -42,7 +42,6 @@
             app('livewire')->component(\Tests\Browser\DataBinding\InputSelect\Component::class);
             app('livewire')->component(\Tests\Browser\FileDownloads\Component::class);
             app('livewire')->component(\Tests\Browser\Redirects\Component::class);
-<<<<<<< HEAD
             app('livewire')->component(\Tests\Browser\SupportCollections\Component::class);
             app('livewire')->component(\Tests\Browser\Events\Component::class);
             app('livewire')->component(\Tests\Browser\Events\NestedComponentA::class);
@@ -55,8 +54,6 @@
             app('livewire')->component(\Tests\Browser\Actions\Component::class);
             app('livewire')->component(\Tests\Browser\Init\Component::class);
             app('livewire')->component(\Tests\Browser\Dirty\Component::class);
-=======
->>>>>>> 282ea547
             app('livewire')->component(\Tests\Browser\Alpine\Component::class);
 
             app('session')->put('_token', 'this-is-a-hack-because-something-about-validating-the-csrf-token-is-broken');
